<<<<<<< HEAD
5.0.0, 2021/12/24 -- Keep line endings when a block is split
=======
4.0.3, 2022/04/26 -- Handle more ID characters
>>>>>>> 884c0c8f
4.0.2, 2021/11/02 -- Fix handling exceptions in child processes better
4.0.1, 2021/11/02 -- Handle exceptions in child processes better
4.0.0, 2021/11/01 -- Use a more OO approach to multiprocessing and reading
3.2.9, 2021/10/27 -- Add TabixIndexedFile.split_lines()
3.1.2, 2021/10/25 -- Use multiprocess pipe not queue for AWS lambda compatibility
3.1.1, 2021/10/20 -- Initial tabix index creation
3.0.1, 2021/09/11 -- Align BGZip block size with bgzip util
3.0.0, 2021/09/09 -- Use of constructors, BGZip writing
2.0.0, 2021/05/23 -- Expand and rework BGZip handling
1.0.4, 2020/08/20 -- Reduce file seek, may improve performance in some cases
1.0.3, 2020/08/19 -- Fix attempting to access beyond linear index
1.0.2, 2020/08/17 -- Fix index corner case bugs
1.0.1, 2020/07/21 -- Fix release packaging
1.0.0, 2020/07/21 -- Initial release.<|MERGE_RESOLUTION|>--- conflicted
+++ resolved
@@ -1,8 +1,5 @@
-<<<<<<< HEAD
 5.0.0, 2021/12/24 -- Keep line endings when a block is split
-=======
 4.0.3, 2022/04/26 -- Handle more ID characters
->>>>>>> 884c0c8f
 4.0.2, 2021/11/02 -- Fix handling exceptions in child processes better
 4.0.1, 2021/11/02 -- Handle exceptions in child processes better
 4.0.0, 2021/11/01 -- Use a more OO approach to multiprocessing and reading
